--- conflicted
+++ resolved
@@ -54,12 +54,7 @@
     guild_invite = ""  # A link to be used on !support
     github_link = ""  # A link to be used on !git
     donate_link = ""  # A link to be used on !donate
-<<<<<<< HEAD
-    echo_command_enabled = true  # Whether or not the invite command is enabled
-=======
-    invite_command_permissions = []  # args here are passed directly to discord.Permissions. An empty list disables the invite command
     echo_command_enabled = true  # Whether or not the echo command is enabled
->>>>>>> 174d0207
     stats_command_enabled = true  # Whether or not the stats command is enabled
     vote_command_enabled = false  # Whether or not the top.gg vote command is enabled
     updates_channel_id = 0  # The ID of the news channel for the bot
